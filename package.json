--- conflicted
+++ resolved
@@ -10,34 +10,18 @@
     "@bugsnag/js": "^7.14.1",
     "@bugsnag/plugin-express": "^7.14.0",
     "@google-cloud/storage": "^5.16.1",
-<<<<<<< HEAD
     "authrite-express": "^0.2.5",
-=======
-    "atfinder": "^1.0.0",
-    "authrite-express": "^0.2.4",
->>>>>>> c08a9ea7
     "axios": "^0.21.1",
     "babbage-bsv": "^0.1.1",
     "body-parser": "^1.19.0",
-<<<<<<< HEAD
-    "babbage-bsv": "^0.1.1",
-=======
-    "bridgecast": "^0.1.4",
->>>>>>> c08a9ea7
     "dotenv": "^8.2.0",
     "express": "^5.0.0-beta.1",
     "knex": "^2.0.0",
     "mysql": "^2.18.1",
     "prettyjson": "^1.2.1",
-<<<<<<< HEAD
     "pushdrop": "^0.1.17",
     "send-seekable": "^1.0.4",
     "uhrp-url": "^0.1.5",
-=======
-    "pushdrop": "^0.1.16",
-    "send-seekable": "^1.0.4",
-    "uhrp-url": "^0.1.3",
->>>>>>> c08a9ea7
     "utxoninja": "^0.2.49"
   },
   "scripts": {
